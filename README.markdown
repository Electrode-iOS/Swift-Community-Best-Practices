# Swift-Best-Practices

Best practices for software development with Swift.

## Preface

This document grew from a set of notes I produced while working on [SwiftGraphics][SwiftGraphics]. Most of the recommendations in this guide are definitely considered opinions and arguments could be made for other approaches. That's fine. When other approaches make sense they should be presented in addition.

These best practices do not dictate or recommend whether Swift should be used in a procedural, object-oriented or functional manner. Instead a pragmatic approach is taken. Individual recommendations might be focused on object-oriented or functional solutions as needed.

The scope of this document is mostly aimed at the Swift language and Swift standard library. That said specific recommendations on how to use Swift with Mac OS, iOS, WatchOS and TVOS might be provided if a unique Swift angle or insight can be provided. Hints & tips style recommendations on how to use Swift effectively with Xcode and LLDB might also be provided.

This is very much a work in progress. Contributions are very much appreciated in the form of pull requests or filing of issues.

Discussion can be found on the [Swift-Lang slack][slack] (in the #bestpractices channel)

### Note to Contributors

Please make sure all examples are runnable (which may not be the case for existing examples). This markdown will be converted to a Mac OS X playground.

### Golden Rules

* Apple is generally right. Defer to Apple's preferred or demonstrated way of doing things. You should follow the style of Apple's code as defined within their “[The Swift Programming Language][Swift_Programming_Language]” book wherever possible. However Apple is a large corporation and be prepared to see discrepancies in their example code.
* Never write code merely to attempt to reduce the number of keystrokes you need to type. Rely on autocompletion, autosuggestion, copy and paste, etc instead. Verbosity is often helpful to other maintainers of your code. That said, being overly verbose can bypass one of Swift's key benefits: type inference.

## Best Practices

### Naming

As per the “[Swift Programming Language][Swift_Programming_Language]” type names should be [upper camel case][Studly_caps] (example: “`VehicleController`”).

[Studly_caps]: https://en.wikipedia.org/wiki/Studly_caps

Variables and constants should be lower camel case (example “`vehicleName`”).

You should use Swift modules to namespace your code and not use Objective-C style class prefixes for Swift code (unless of course interfacing with Objective-C).

Do not use any form of [Hungarian notation][Hungarian_notation] (e.g. k for constants, m for methods), instead use short concise names and use Xcode's type Quick Help (⌥ + click) to discover a variable's type. Similarly do not use [`SNAKE_CASE`][Snake_case].

[Hungarian_notation]: https://en.wikipedia.org/wiki/Hungarian_notation
[Snake_case]: https://en.wikipedia.org/wiki/Snake_case

The only exception to this general rule are enum values, which should be uppercase (this follows Apple's "[Swift Programming Language][Swift_Programming_Language]" style):

```swift
enum Planet {
    case Mercury, Venus, Earth, Mars, Jupiter, Saturn, Uranus, Neptune
}
```

Needless contractions and abbreviations should be avoided where at all possible, you can actually type out the characters "ViewController" without any harm and rely on Xcode's autocompletion to save you typing in the future. Extremely common abbreviations such as URL are fine. Abbreviations should be represented all uppercase ("URL") or all lowercase "url" as appropriate. Use the same rule for types and variables; if url was a type it would be uppercase, if url was a variable it would be lower case.

### Comments

Comments should _not_ be used to disable code. Commented out code is dead code and pollutes your source. If you want to remove code but keep it around in case it's useful in the future you should be relying on git and/or your bug tracker.

(TODO: Add section about doc comments with link to nshipster)

### Type inference

Where possible, use Swift’s type inference to help reduce redundant type information. For example, prefer:

```swift
var currentLocation = Location()
```

to:

```swift
var currentLocation: Location = Location()
```

### Self Inference

Let the compiler infer self in all cases where it is able to. Areas where self should be explicitly used includes setting parameters in init, and non-escaping closures. For example:

```swift
struct Example {
    let name: String

    init(name: String) {
        self.name = name
    }
}
```

### Parameter List Inference

Specifying parameter types inside a closure expression can lead to rather verbose code. Only specify types if needed.

```swift
let people = [
    ("Mary", 42),
    ("Susan", 27),
    ("Charlie", 18),
]

let strings = people.map() {
    (name: String, age: Int) -> String in
    return "\(name) is \(age) years old"
}
```

If at all possible remove the types if the compiler can infer them:

```swift
let strings = people.map() {
    (name, age) in
    return "\(name) is \(age) years old"
}
```

Using the numbered parameter names ("`$0`") further reduces verbosity, often eliminating the parameter list completely. Only use the numbered form when the parameter names add no further information to the closure (e.g. very simple maps and filters).

Apple can and will change the parameter types of closures provided by their Swift "conversion" of Objective-C frameworks. For example, optionals are removed or changed to auto-unwrapping etc. Intentionally under-specifying your optionals and relying on Swift to infer the types, reduces the risk of the code breaking under these circumstances.

You should almost always refrain from specifying the return type. For example this parameter list is completely redundant:

```swift
dispatch_async(queue) {
    () -> Void in
    print("Fired.")
}
```

### Constants

Constants used within type definitions should be declared static within a type. For example:

```swift
struct PhysicsModel {
    static var speedOfLightInAVacuum = 299_792_458
}

class Spaceship {
    static let topSpeed = PhysicsModel.speedOfLightInAVacuum
    var speed: Double

    func fullSpeedAhead() {
        speed = Spaceship.topSpeed
    }
}
```

Making the constants static allow them to be referred to without needing instances of the type.

Constants at global level should generally be avoided except for singletons.

### Computed Properties

Use the short version of computed properties if you only need to implement a getter. For example, prefer this:

```swift
class Example {
    var age: UInt32 {
        return arc4random()
    }
}
```

to this:

```swift
class Example {
    var age: UInt32 {
        get {
            return arc4random()
        }
    }
}
```

If you add a `set` or a `didSet` to the property then you will need to explicitly provide a `get`.

```swift
class Person {
    var age: Int {
        get {
            return Int(arc4random())
        }
        set {
            print("That's not your age.")
        }
    }
}
```

### Converting Instances

<<<<<<< HEAD
When creating code to convert instances from one type to another use `init()` methods:
=======
When creating code to convert instances from one type to another, use `init()` methods:
>>>>>>> d976c2f4

```swift
extension NSColor {
    convenience init(_ mood: Mood) {
        super.init(color: NSColor.blueColor)
    }
}
```
Init methods now seem to be the preferred manner to convert instances of one type to another in the Swift Standard Library.

"to" methods are another reasonable technique (although you should follow Apple's lead and use init methods):

```swift
struct Mood {
    func toColor() -> NSColor {
        return NSColor.blueColor()
  }
}
```

While you might be tempted to use a getter, e.g:

```swift
struct Mood {
    var color: NSColor {
        return NSColor.blueColor()
    }
}
```

getters should generally be limited to returning components of the receiving type. For example returning the area of a `Circle` instance is well suited to be a getter, but converting a `Circle` to a `CGPath` is better as a "to" function or an `init()` extension on `CGPath`.

### Singletons

Singletons are simple in Swift:

```swift
class ControversyManager {
    static let sharedInstance = ControversyManager()
}
```

The Swift runtime will make sure that the singleton is created and accessed in a thread-safe manner.

Singletons should generally just be accessed via "`sharedInstance`" static property unless you have a compelling reason to name it otherwise. Do not use static functions or global functions to access your singleton.

(Because singletons are so easy in Swift and because consistent naming saves you so much time you will have even more time to complain about how singletons are an anti-pattern and should be avoided at all costs. Your fellow developers will thank you.)

### Extensions for Code Organisation

Extensions should be used to help organise code.

Methods and properties that are peripheral to an instance should be moved to an extension. Note that, currently not all property types can be moved to an extension - do the best you can within this limitation.

You should use extensions to help organise your instance definitions. One good example of this is a view controller that implements table view data source and delegate protocols. Instead of mixing all that table view code into one class, put the data source and delegate methods onto extensions that adopt the relevant protocol.

Inside a single source file feel free to break down a definition into whatever extensions you feel best organise the code in question. Don't worry about methods in the main class or struct definition referring to methods or properties inside extensions. As long as it is all contained within one Swift file it is all good.

Conversely, the main instance definition should not refer to elements defined in extensions outside of the main Swift file.

### Chained Setters

Do not use chained methods as a more "convenient" replacement for simple property setters:

Prefer:

```swift
instance.foo = 42
instance.bar = "xyzzy"
```

to:

```swift
instance.setFoo(42).setBar("xyzzy")
```

Traditional setters are far easier and require far less boilerplate code than chain-able setters.

### Error Handling

Swift 2's `do`/`try`/`catch` mechanism is fantastic. Use it. (TODO: elaborate and provide examples)

### Avoid `try!`

In general prefer:

```swift
do {
    try somethingThatMightThrow()
}
catch {
    fatalError("Something bad happened.")
}
```

to:

```swift
try! somethingThatMightThrow()
```

Even though this form is far more verbose it provides context to other developers reviewing the code.

It is okay to use `try!` as a temporary error handler until a more comprehensive error handling strategy is evolved. But it is suggested you periodically sweep your code for any errant `try!` that might have snuck past your code reviews.

### Avoid `try?` where possible

`try?` is used to "squelch" errors and is only useful if you truly don't care if the error is generated. In general though, you should catch the error and at least log the failure.

### Early Returns & Guards

When possible, use `guard` statements to handle early returns or other exits (e.g. fatal errors or thrown errors).

Prefer:

```swift
guard let safeValue = criticalValue else {
    fatalError("criticalValue cannot be nil here")
}
someNecessaryOperation(safeValue)
```

to:

```swift
if let safeValue = criticalValue {
    someNecessaryOperation(safeValue)
} else {
    fatalError("criticalValue cannot be nil here")
}
```

or:

```swift
if criticalValue == nil {
    fatalError("criticalValue cannot be nil here")
}
someNecessaryOperation(criticalValue!)
```

This flattens code otherwise tucked into an `if let` block, and keeps early exits near their relevant condition instead of down in an `else` block.

Even when you're not capturing a value (`guard let`), this pattern enforces the early exit at compile time. In the second `if` example, though code is flattened like with `guard`, accidentally changing from a fatal error or other return to some non-exiting operation will cause a crash (or invalid state depending on the exact case). Removing an early exit from the `else` block of a `guard` statement would immediately reveal the mistake.

### "Early" Access Control

Even if your code is not broken up into independent modules, you should always be thinking about access control. Marking a definition as "private" or "internal" can act as lightweight documentation for your code. Anyone reading the code will know that these elements are "hands off". Conversely, marking a definition as "public" is an invite for other code to access the marked elements. It is best to be explicit and not rely on Swift's default access control level ("internal").

If your codebase grows in the future, it may end being broken down into sub-modules. Doing so on a codebase already decorated with access control information is much quicker and easier.

### "Restrictive" Access Control

It is generally better to be overly restrictive when adding access control to your code. Where it makes sense prefer "private" definitions to "internal", and prefer "internal" to "public" (note: "internal" is the default).

It is far easier to change the access control of your code to be more permissive later (along the spectrum: "private" to "internal" to "public") as needed. Code that has too permissive access control might be used inappropriately by other code. Making code more restrictive could involve finding the inappropriate or incorrect uses and providing better interfaces. This is a trying to close the stable door after the horse has bolted style problem. An example of this could be a type exposing an internal cache publicly.

Furthermore, restricting access to code limits the "exposed surface area" and allows the code to be refactored with less chance of impacting other code. Other techniques such as "Protocol Driven Development" can also help.

## TODO Section

This is a list of headings for possible future expansion.

### Protocols & Protocol Driven Development

### Implicitly Unwrapped Optionals

### Reference vs Value Types

### Async Closures

### `unowned` vs `weak`

### Cocoa Delegates

### Immutable Structs

### Instance Initialisation

### Logging & Printing

### Computed Properties vs Functions

### Value Types and Equality

[SwiftGraphics]: https://github.com/schwa/SwiftGraphics/blob/develop/Documentation/Notes.markdown
[slack]: http://swift-lang.schwa.io
[Swift_Programming_Language]: https://developer.apple.com/library/prerelease/ios/documentation/Swift/Conceptual/Swift_Programming_Language/index.html<|MERGE_RESOLUTION|>--- conflicted
+++ resolved
@@ -187,11 +187,7 @@
 
 ### Converting Instances
 
-<<<<<<< HEAD
-When creating code to convert instances from one type to another use `init()` methods:
-=======
 When creating code to convert instances from one type to another, use `init()` methods:
->>>>>>> d976c2f4
 
 ```swift
 extension NSColor {
